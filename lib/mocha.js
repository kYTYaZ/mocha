--- conflicted
+++ resolved
@@ -267,37 +267,17 @@
 };
 
 /**
-<<<<<<< HEAD
  * @summary
  * Loads `files` prior to execution.
  *
  * @description
  * The implementation relies on Node's `require` to execute
  * the test interface functions and will be subject to its cache.
-=======
- * Unload test file.
- *
- * @api public
- */
-Mocha.prototype.unloadFile = function(filePath) {
-  delete require.cache[require.resolve(filePath)];
-};
-
-/**
- * Unload all test files.
- *
- * @api public
- */
-Mocha.prototype.unloadFiles = function() {
-  this.files.forEach(this.unloadFile);
-};
-
-/**
- * Load registered files.
->>>>>>> d1902a20
  *
  * @private
  * @see {@link Mocha#addFile}
+ * @see {@link Mocha#run}
+ * @see {@link Mocha#unloadFiles}
  * @param {Function} [fn] - Callback invoked upon completion.
  */
 Mocha.prototype.loadFiles = function(fn) {
@@ -310,6 +290,39 @@
     suite.emit('post-require', global, file, self);
   });
   fn && fn();
+};
+
+/**
+ * Removes a previously loaded file from Node's `require` cache.
+ *
+ * @private
+ * @see {@link Mocha#unloadFiles}
+ * @param {string} file - Pathname of file to be unloaded.
+ */
+Mocha.prototype.unloadFile = function(file) {
+  delete require.cache[require.resolve(file)];
+};
+
+/**
+ * @summary
+ * Unloads `files` from Node's `require` cache.
+ *
+ * @description
+ * This allows files to be "freshly" reloaded, providing the ability
+ * to reuse a Mocha instance programmatically.
+ *
+ * **Not needed for (or used by) CLI.**
+ *
+ * @public
+ * @see {@link Mocha#unloadFile}
+ * @see {@link Mocha#loadFiles}
+ * @see {@link Mocha#run}
+ * @returns {Mocha} this
+ * @chainable
+ */
+Mocha.prototype.unloadFiles = function() {
+  this.files.forEach(this.unloadFile, this);
+  return this;
 };
 
 /**
@@ -708,7 +721,7 @@
 
 /**
  * @summary
- * Runs tests and invokes `fn()` when complete.
+ * Runs the root suite and invokes `fn()` when complete.
  *
  * @description
  * To run tests multiple times (or to run tests in files that are
@@ -717,6 +730,7 @@
  *
  * @public
  * @see {@link Mocha#loadFiles}
+ * @see {@link Mocha#unloadFiles}
  * @see {@link Runner#run}
  * @param {DoneCB} [fn] - Callback invoked when test execution completed.
  * @return {Runner} runner instance
